--- conflicted
+++ resolved
@@ -18,11 +18,7 @@
 
 # database type for statistics data, currently supports: none, memory, bolt, mysql, postgresql
 # if none is specified, no telemetry/stats will be recorded, and no result PNG will be generated
-<<<<<<< HEAD
 database_type="none"
-=======
-database_type="memory"
->>>>>>> 8e31fe25
 database_hostname=""
 database_name=""
 database_username=""
